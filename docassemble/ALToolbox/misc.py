import docassemble.base.functions
from docassemble.base.util import defined, value, showifdef, space_to_underscore
import re


class shortenMe:
    def __init__(self, originalURL):
        self.shortenedURL = docassemble.base.functions.temp_redirect(
            originalURL, 60 * 60 * 24 * 7, False, False
        )


# The following three functions are from Quinten
# format a float number to a whole number with thousands separator
def thousands(num: float, show_decimals=False) -> str:
    """
    Return a whole number formatted with thousands separator.
    Optionally, format with 2 decimal points (for a PDF form with the
    currency symbol already present in the form)
    """
    try:
        if show_decimals:
            return f"{num:,.2f}"
        else:
            return f"{int(num):,}"
    except:
        return num


# Format a phone number so you can click on it to open in your phone dialer
def tel(phone_number):
    return '<a href="tel:' + str(phone_number) + '">' + str(phone_number) + "</a>"


# Display an icon on the screen.
def fa_icon(icon, color="primary", color_css=None, size="sm"):
    """
    Return HTML for a font-awesome icon of the specified size and color. You can reference
    a CSS variable (such as Bootstrap theme color) or a true CSS color reference, such as 'blue' or
    '#DDDDDD'. Defaults to Bootstrap theme color "primary".
    """
    if not color and not color_css:
        return ":" + icon + ":"  # Default to letting Docassemble handle it
    elif color_css:
        return (
            '<i class="fa fa-'
            + icon
            + " fa-"
            + size
            + '" style="color:'
            + color_css
            + ';"></i>'
        )
    else:
        return (
            '<i class="fa fa-'
            + icon
            + " fa-"
            + size
            + '" style="color:var(--'
            + color
            + ');"></i>'
        )


def space(var_name, prefix=" ", suffix=""):
    """If the value as a string is defined, return it prefixed/suffixed. Defaults to prefix
    of a space. Helps build a sentence with less cruft. Equivalent to SPACE function in
    HotDocs."""
    if (
        var_name
        and isinstance(var_name, str)
        and re.search(r"[A-Za-z][A-Za-z0-9\_]*", var_name)
        and defined(var_name)
        and value(var_name)
    ):
        return prefix + showifdef(var_name) + suffix
    else:
        return ""


def yes_no_unknown(var_name, condition, unknown="Unknown", placeholder=0):
    """Return 'unknown' if the value is None rather than False. Helper for PDF filling with
    yesnomaybe fields"""
    if condition:
        return value(var_name)
    elif condition is None:
        return unknown
    else:
        return placeholder


def number_to_letter(n):
    """Returns a capital letter representing ordinal position. E.g., 1=A, 2=B, etc. Appends letters
    once you reach 26 in a way compatible with Excel/Google Sheets column naming conventions. 27=AA, 28=AB...
    """
    string = ""
    if n is None:
        n = 0
    while n > 0:
        n, remainder = divmod(n - 1, 26)
        string = chr(65 + remainder) + string
    return string


def collapse_template(template, classname=None):
    """
    Insert HTML for a Bootstrap "collapse" div.
    """
    if classname is None:
        classname = " bg-light"
    else:
        classname = " " + classname.strip()
    the_id = re.sub(r"[^A-Za-z0-9]", "", template.instanceName)
    return """\
<a class="collapsed" data-bs-toggle="collapse" href="#{}" role="button" aria-expanded="false" aria-controls="collapseExample"><span class="pdcaretopen"><i class="fas fa-caret-down"></i></span><span class="pdcaretclosed"><i class="fas fa-caret-right"></i></span> {}</a>
<div class="collapse" id="{}"><div class="card card-body{} pb-1">{}</div></div>\
<<<<<<< HEAD
""".format(the_id, template.subject_as_html(trim=True), the_id, classname, template.content_as_html())
  
def tabbed_templates_html(tab_group_name:str, *pargs)->str:
  """
  Provided a list of templates, create Bootstrap v 4.5 tabs with the `subject` as the tab label.
  """
  if isinstance(tab_group_name, str):
    tab_group_name = space_to_underscore(tab_group_name)  
  else:
    tab_group_name = "tabbed-group"
  tabs = f'<ul class="nav nav-tabs" id="{tab_group_name}" role="tablist">\n'
  tab_content = '<div class="tab-content" id="myTabContent">'
  for index, templ in enumerate(pargs):
    tab_id = space_to_underscore(str(templ.subject))
    tabs += '<li class="nav-item" role="presentation">\n'
    if index == 0:
      tabs += f'<a class="nav-link active" id="{tab_group_name}-{tab_id}-tab" data-bs-toggle="tab" href="#{tab_group_name}-{tab_id}" role="tab" aria-controls="{tab_id}" aria-selected="true">{templ.subject}</a>\n'
      tab_content += f'<div class="tab-pane fade show active" id="{tab_group_name}-{tab_id}" role="tabpanel" aria-labelledby="{tab_group_name}-{tab_id}-tab">\n'
      tab_content += templ.content_as_html()
      tab_content += '\n</div>\n'      
=======
""".format(
        the_id,
        template.subject_as_html(trim=True),
        the_id,
        classname,
        template.content_as_html(),
    )


def display_template(template, scrollable=True, class_name=None):
    """
    Display the subject and content of a markdown template in a scrollable way.
    """
    if scrollable:
        scroll_class = "scrollable-panel"
    else:
        scroll_class = ""

    if class_name is None:
        class_name = " bg-light"
    else:
        class_name = " " + class_name.strip()
    the_id = re.sub(r"[^A-Za-z0-9]", "", template.instanceName)
    return """\
<div class="{} card card-body{} pb-1" id="{}"><div class="panel-heading"><h3>{}</h3></div>{}</div>\
""".format(
        scroll_class,
        class_name,
        the_id,
        template.subject_as_html(trim=True),
        template.content_as_html(),
    )


def tabbed_templates_html(tab_group_name: str, *pargs) -> str:
    """
    Provided a list of templates, create Bootstrap v 4.5 tabs with the `subject` as the tab label.
    """
    if isinstance(tab_group_name, str):
        tab_group_name = space_to_underscore(tab_group_name)
>>>>>>> f1d02035
    else:
        tab_group_name = "tabbed-group"
    tabs = f'<ul class="nav nav-tabs" id="{tab_group_name}" role="tablist">\n'
    tab_content = '<div class="tab-content" id="myTabContent">'
    for index, templ in enumerate(pargs):
        tab_id = space_to_underscore(str(templ.subject))
        tabs += '<li class="nav-item" role="presentation">\n'
        if index == 0:
            tabs += f'<a class="nav-link active" id="{tab_group_name}-{tab_id}-tab" data-bs-toggle="tab" href="#{tab_group_name}-{tab_id}" role="tab" aria-controls="{tab_id}" aria-selected="true">{templ.subject}</a>\n'
            tab_content += f'<div class="tab-pane fade show active" id="{tab_group_name}-{tab_id}" role="tabpanel" aria-labelledby="{tab_group_name}-{tab_id}-tab">\n'
            tab_content += templ.content_as_html()
            tab_content += "\n</div>\n"
        else:
            tabs += f'<a class="nav-link" id="{tab_group_name}-{tab_id}-tab" data-bs-toggle="tab" href="#{tab_group_name}-{tab_id}" role="tab" aria-controls="{tab_id}" aria-selected="false">{templ.subject}</a>\n'
            tab_content += f'<div class="tab-pane fade" id="{tab_group_name}-{tab_id}" role="tabpanel" aria-labelledby="{tab_group_name}-{tab_id}-tab">\n'
            tab_content += templ.content_as_html()
            tab_content += "\n</div>\n"
        tabs += "</li>"
    tabs += "</ul>"
    tab_content += "</div>"

    return tabs + tab_content


def sum_if_defined(*pargs):
    """Lets you add up the value of variables that are not in a list"""
    total = 0
    for source in pargs:
        if defined(source):
            total += value(source)
    return total


def add_records(obj, labels):
    """List demo interviews in the current package to be run from the landing page"""
    index = 0
    for key, val in labels.items():
        obj.appendObject()
        obj[index].name = key
        obj[index].description = val[0]
        obj[index].reference = val[1]
        index += 1
    return obj<|MERGE_RESOLUTION|>--- conflicted
+++ resolved
@@ -115,58 +115,11 @@
     return """\
 <a class="collapsed" data-bs-toggle="collapse" href="#{}" role="button" aria-expanded="false" aria-controls="collapseExample"><span class="pdcaretopen"><i class="fas fa-caret-down"></i></span><span class="pdcaretclosed"><i class="fas fa-caret-right"></i></span> {}</a>
 <div class="collapse" id="{}"><div class="card card-body{} pb-1">{}</div></div>\
-<<<<<<< HEAD
-""".format(the_id, template.subject_as_html(trim=True), the_id, classname, template.content_as_html())
-  
-def tabbed_templates_html(tab_group_name:str, *pargs)->str:
-  """
-  Provided a list of templates, create Bootstrap v 4.5 tabs with the `subject` as the tab label.
-  """
-  if isinstance(tab_group_name, str):
-    tab_group_name = space_to_underscore(tab_group_name)  
-  else:
-    tab_group_name = "tabbed-group"
-  tabs = f'<ul class="nav nav-tabs" id="{tab_group_name}" role="tablist">\n'
-  tab_content = '<div class="tab-content" id="myTabContent">'
-  for index, templ in enumerate(pargs):
-    tab_id = space_to_underscore(str(templ.subject))
-    tabs += '<li class="nav-item" role="presentation">\n'
-    if index == 0:
-      tabs += f'<a class="nav-link active" id="{tab_group_name}-{tab_id}-tab" data-bs-toggle="tab" href="#{tab_group_name}-{tab_id}" role="tab" aria-controls="{tab_id}" aria-selected="true">{templ.subject}</a>\n'
-      tab_content += f'<div class="tab-pane fade show active" id="{tab_group_name}-{tab_id}" role="tabpanel" aria-labelledby="{tab_group_name}-{tab_id}-tab">\n'
-      tab_content += templ.content_as_html()
-      tab_content += '\n</div>\n'      
-=======
 """.format(
         the_id,
         template.subject_as_html(trim=True),
         the_id,
         classname,
-        template.content_as_html(),
-    )
-
-
-def display_template(template, scrollable=True, class_name=None):
-    """
-    Display the subject and content of a markdown template in a scrollable way.
-    """
-    if scrollable:
-        scroll_class = "scrollable-panel"
-    else:
-        scroll_class = ""
-
-    if class_name is None:
-        class_name = " bg-light"
-    else:
-        class_name = " " + class_name.strip()
-    the_id = re.sub(r"[^A-Za-z0-9]", "", template.instanceName)
-    return """\
-<div class="{} card card-body{} pb-1" id="{}"><div class="panel-heading"><h3>{}</h3></div>{}</div>\
-""".format(
-        scroll_class,
-        class_name,
-        the_id,
-        template.subject_as_html(trim=True),
         template.content_as_html(),
     )
 
@@ -177,7 +130,6 @@
     """
     if isinstance(tab_group_name, str):
         tab_group_name = space_to_underscore(tab_group_name)
->>>>>>> f1d02035
     else:
         tab_group_name = "tabbed-group"
     tabs = f'<ul class="nav nav-tabs" id="{tab_group_name}" role="tablist">\n'
@@ -189,6 +141,7 @@
             tabs += f'<a class="nav-link active" id="{tab_group_name}-{tab_id}-tab" data-bs-toggle="tab" href="#{tab_group_name}-{tab_id}" role="tab" aria-controls="{tab_id}" aria-selected="true">{templ.subject}</a>\n'
             tab_content += f'<div class="tab-pane fade show active" id="{tab_group_name}-{tab_id}" role="tabpanel" aria-labelledby="{tab_group_name}-{tab_id}-tab">\n'
             tab_content += templ.content_as_html()
+            
             tab_content += "\n</div>\n"
         else:
             tabs += f'<a class="nav-link" id="{tab_group_name}-{tab_id}-tab" data-bs-toggle="tab" href="#{tab_group_name}-{tab_id}" role="tab" aria-controls="{tab_id}" aria-selected="false">{templ.subject}</a>\n'
