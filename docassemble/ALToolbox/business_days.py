import holidays
import pandas as pd
import datetime
from datetime import date as dt
from docassemble.base.util import as_datetime, DADateTime
from typing import Union, Dict, Iterable, Mapping, Optional

"""
  External docs: 
  1. https://github.com/dr-prodigy/python-holidays (holidays module v0.13, as of 2/2022)
  2. https://python-holidays.readthedocs.io/en/latest/examples.html  
  3. https://pandas.pydata.org/pandas-docs/stable/user_guide/timeseries.html  
"""

__all__ = [
    "standard_holidays",
    "non_business_days",
    "is_business_day",
    "get_next_business_day",
    "get_date_after_n_business_days",
]


def standard_holidays(
    year,
    country="US",
    subdiv="MA",
    add_holidays: Optional[Mapping] = None,
    remove_holidays: Optional[Iterable[str]] = None,
) -> holidays.HolidayBase:
    """
    Get all holidays in the specified year, country, and state (or other subdivision).
    Note that this draws on the "holidays" package which may deviate slightly from
    holidays observed by a local court, but should be very close to accurate.

    Args:
        year: the year to get holidays for
        country: the country to use holidays from (default: "US")
        subdiv: the subdivision (e.g. state or province) to use holidays from (default: "MA")
        add_holidays: a dictionary from date strings ("12-25") to the name of the holiday, to add custom holidays
        remove_holidays: a list of holiday name strings to remove from the standard holidays

    Returns:
        A dictionary like-object that you can treat like:
        ```
        {
            "2021-01-01": "New Year's Day",
            ...
            "2021-12-25": "Christmas Day",
        }
        ```
        In place of a string, the object that is returned can also be treated as though
        the keys are datetime.date objects.

    Examples:
        ```python
        # Get standard holidays for Massachusetts in 2023
        ma_holidays = standard_holidays(2023)
        print(ma_holidays["2023-07-04"])  # Independence Day

        # Get holidays for a different state
        ca_holidays = standard_holidays(2023, country="US", subdiv="CA")

        # Add custom holidays
        custom_holidays = standard_holidays(
            2023,
            add_holidays={"03-17": "Company Founding Day"}
        )
        print(custom_holidays["2023-03-17"])  # Company Founding Day

        # Remove holidays that your court doesn't observe
        court_holidays = standard_holidays(
            2023,
            remove_holidays=["Columbus Day", "Veterans Day"]
        )
        ```
    """
    # 1. Get standard holidays from python's holidays module
    countr_holidays: holidays.HolidayBase = holidays.country_holidays(
        country=country, subdiv=subdiv, years=year
    )

    # 2. Remove known obsolete holidays
    if country == "US" and subdiv == "MA":
        countr_holidays.pop_named("Evacuation Day")

    # 3. Remove user specified holidays
    if remove_holidays:
        for record in remove_holidays:
            countr_holidays.pop_named(record)

    # 4. Append user defined holidays
    if add_holidays:
        for k, v in add_holidays.items():
            # Attach the given year to the key
            key = f"{year}-{k}"
            countr_holidays[key] = v
    return countr_holidays


def non_business_days(
    year,
    country="US",
    subdiv="MA",
    add_holidays: Optional[Mapping] = None,
    remove_holidays: Optional[Iterable[str]] = None,
    first_n_dates=0,
    last_n_dates=0,
) -> dict:
    """
<<<<<<< HEAD
    Get a dictionary of non-business days (weekends and holidays) for a given year.

    Args:
        year: The year to get non-business days for.
        country (str, optional): Country code for holidays. Defaults to "US".
        subdiv (str, optional): State/subdivision code for holidays. Defaults to "MA".
        add_holidays (Optional[Mapping], optional): Additional holidays to include.
            Defaults to None.
        remove_holidays (Optional[Iterable[str]], optional): Holidays to exclude.
            Defaults to None.
        first_n_dates (int, optional): Number of dates from start of year to exclude.
            Defaults to 0.
        last_n_dates (int, optional): Number of dates from end of year to exclude.
            Defaults to 0.

    Returns:
        dict: Dictionary of non-business days with dates as keys.
=======
    Get all non-business days (weekends and holidays) in the specified year, country, and state.
    This function returns a dictionary of all dates that are not business days, including
    both weekends (Saturdays and Sundays) and official holidays.

    Args:
        year: the year to get non-business days for
        country: the country to use holidays from (default: "US")
        subdiv: the subdivision (e.g. state or province) to use holidays from (default: "MA")
        add_holidays: a dictionary from date strings ("12-25") to the name of the holiday, to add custom holidays
        remove_holidays: a list of holiday name strings to remove from the standard holidays
        first_n_dates: if specified, only return the first N non-business days of the year
        last_n_dates: if specified, only return the last N non-business days of the year

    Returns:
        A dictionary where keys are date strings ("YYYY-MM-DD") and values are the name of the non-business day
        (e.g., "Saturday", "New Year's Day").

    Examples:
        ```python
        # Get all non-business days for 2023
        all_non_business = non_business_days(2023)
        print(len(all_non_business))  # Shows total count of non-business days

        # Get just the first 10 non-business days of the year
        first_ten = non_business_days(2023, first_n_dates=10)

        # Get the last 5 non-business days of the year
        last_five = non_business_days(2023, last_n_dates=5)

        # Get non-business days with custom holidays
        custom_non_business = non_business_days(
            2023,
            add_holidays={"03-17": "Company Founding Day"}
        )
        ```
>>>>>>> 84566d4c
    """
    # TODO: this function may not be necessary, but check with @purplesky2016 before removing
    # 1. Collect weekends and standard holidays
    # 1.1 Get all saturdays and sundays in the given year

    sundays = (
        pd.date_range(start=str(year), end=str(year + 1), freq="W-SUN")
        .strftime("%Y-%m-%d")
        .tolist()
    )
    saturdays = (
        pd.date_range(start=str(year), end=str(year + 1), freq="W-SAT")
        .strftime("%Y-%m-%d")
        .tolist()
    )

    # 1.2 Get holidays of the given country and subdivision (state/province) in the year
    local_holidays = standard_holidays(
        year=year,
        country=country,
        subdiv=subdiv,
        add_holidays=add_holidays,
        remove_holidays=remove_holidays,
    )

    # 2. Populate date_dict using as_datetime format as key for later sorting
    # 2.1 Populate date_dict with holidays
    date_dict = {}
    for raw_date, name in local_holidays.items():
        date_dict[as_datetime(raw_date)] = name

    # 2.2 Add weekends if not already in date_dict
    for a in saturdays:
        if as_datetime(a) not in date_dict.keys():
            date_dict[as_datetime(a)] = "Saturday"
    for b in sundays:
        if as_datetime(b) not in date_dict.keys():
            date_dict[as_datetime(b)] = "Sunday"

    # 3. Sort date_dict then change key from as_datetime to mm/dd/yyyy for easier application
    date_dict = dict(sorted(date_dict.items()))

    clean_date_dict = {}
    for k, v in date_dict.items():
        clean_date_dict[k.strftime("%Y-%m-%d")] = v

    # 4. Take a subset if user desires it (useful only if this function is explicitly called)
    final_output = {}
    if first_n_dates > 0 and last_n_dates > 0:
        first_slice = {
            s: clean_date_dict[s] for s in list(clean_date_dict)[:first_n_dates]
        }
        last_slice = {
            s: clean_date_dict[s]
            for s in list(clean_date_dict)[len(clean_date_dict.keys()) - last_n_dates :]
        }
        final_output = {**first_slice, **last_slice}  # Add two dicts
    elif first_n_dates > 0:
        final_output = {
            s: clean_date_dict[s] for s in list(clean_date_dict)[:first_n_dates]
        }
    elif last_n_dates > 0:
        final_output = {
            s: clean_date_dict[s]
            for s in list(clean_date_dict)[len(clean_date_dict.keys()) - last_n_dates :]
        }
    else:
        final_output = clean_date_dict

    # 5. Return the result
    return final_output


def is_business_day(
    date: Union[str, DADateTime],
    country="US",
    subdiv="MA",
    add_holidays: Optional[Mapping] = None,
    remove_holidays: Optional[Iterable[str]] = None,
) -> bool:
    """
    Returns true if and only if the specified date is a business day (i.e., not a holiday)
    in the specified jurisdiction. Business days are considered to be:
    1. weekdays other than Saturday and Sunday and
    1. days that are not a federal or state-observed holiday

    Args:
        date: the date to check. Can be a date-formatted string (i.e. "2023-03-26", or "3-26-2023") or a DADateTime object
        country: the country to use holidays from (default: "US")
        subdiv: the subdivision (e.g. state or province) to use holidays from (default: "MA")
        add_holidays: a dictionary from date strings ("12-25") to the name of the holiday, to add custom holidays
        remove_holidays: a list of holiday name strings to remove from the standard holidays

    Returns:
        True if the date is a business day, False otherwise.

    Examples:
        ```python
        # Check if a specific date is a business day
        assert(is_business_day("2023-03-26") == False)  # Sunday

        # Check a weekday that's not a holiday
        assert(is_business_day("2023-03-27") == True)  # Monday

        # Check a holiday
        assert(is_business_day("2023-07-04") == False)  # Independence Day

        # Check with custom holidays
        is_company_day = is_business_day(
            "2023-03-17",
            add_holidays={"03-17": "Company Founding Day"}
        )
        assert(is_company_day == False)  # Custom holiday

        # Check for different jurisdiction
        is_business_uk = is_business_day("2023-12-26", country="UK")  # Boxing Day
        ```
    """
    if not isinstance(date, DADateTime):
        date = as_datetime(date)
    if date.dow in [
        6,
        7,
    ]:  # Docassemble codes Saturday and Sunday as 6 and 7 respectively
        return False
    if date.format("yyyy-MM-dd") in standard_holidays(
        year=date.year,
        country=country,
        subdiv=subdiv,
        add_holidays=add_holidays,
        remove_holidays=remove_holidays,
    ):
        return False
    return True


def get_next_business_day(
    start_date: Union[str, DADateTime],
    wait_n_days=1,
    country="US",
    subdiv="MA",
    add_holidays: Optional[Mapping] = None,
    remove_holidays: Optional[Iterable[str]] = None,
) -> DADateTime:
    """
    Returns the first day AFTER the specified start date that is
    not a federal or state holiday, Saturday or Sunday. Optionally,
    specify the parameter `wait_n_days` to get the first business day after
    at least, e.g., 10 days.

    Relies on the Python holidays package, which has fairly good support for
    holidays around the world and in various states and provinces, but local
    court rules may differ. You can see what holidays are used at
    https://github.com/dr-prodigy/python-holidays/tree/master/holidays/countries

    Args:
<<<<<<< HEAD
      start_date: the date to start with. Can be a date-formatted string (i.e. "2023-03-37", or
          "3-27-2023") or a DADateTime object
      wait_n_days: the number of days to find the find the date after. If 0, it returns the given
          date if it's a business day.
      country: the county to use business days from
      subdiv: the subdivision (e.g. state or province) to use business days from
      add_holidays: a dictionary from the date string ("12/25") to the name of the holiday,
          will add those holidays to be considered
      remove_holidays: the list of date strings ("12/25") of dates that are no longer holidays

    Returns:
        DADateTime: The next business day after the specified start date.
=======
        start_date: the date to start with. Can be a date-formatted string (i.e. "2023-03-26", or
            "3-26-2023") or a DADateTime object
        wait_n_days: the number of days to find the find the date after. If 0, it returns the given
            date if it's a business day. (default: 1)
        country: the country to use business days from (default: "US")
        subdiv: the subdivision (e.g. state or province) to use business days from (default: "MA")
        add_holidays: a dictionary from date strings ("12-25") to the name of the holiday,
            to add custom holidays to be considered
        remove_holidays: a list of holiday name strings of dates that are no longer holidays

    Returns:
        A DADateTime object representing the next business day.

    Examples:
        ```python
        # Get the next business day after a Friday
        next_day = get_next_business_day("2023-03-24")  # Friday
        print(next_day)  # 2023-03-27 (Monday)

        # Get the first business day at least 5 days later
        later_day = get_next_business_day("2023-03-20", wait_n_days=5)
        print(later_day)  # First business day at least 5 days after March 20

        # Handle holidays - if the calculated day falls on a holiday,
        # it will automatically find the next business day
        holiday_next = get_next_business_day("2023-07-03")  # Day before July 4th
        print(holiday_next)  # 2023-07-05 (skips July 4th holiday)

        # With custom holidays
        custom_next = get_next_business_day(
            "2023-03-16",
            add_holidays={"03-17": "Company Founding Day"}
        )
        # Will skip March 17th as it's now considered a holiday
        ```
>>>>>>> 84566d4c
    """
    if not isinstance(start_date, DADateTime):
        start_date = as_datetime(start_date)
    date_to_check = start_date.plus(days=wait_n_days)

    while not is_business_day(
        date_to_check,
        country=country,
        subdiv=subdiv,
        add_holidays=add_holidays,
        remove_holidays=remove_holidays,
    ):
        date_to_check = date_to_check.plus(days=1)
    return date_to_check


def get_date_after_n_business_days(
    start_date: Union[str, DADateTime],
    wait_n_days=1,
    country="US",
    subdiv="MA",
    add_holidays: Optional[Mapping] = None,
    remove_holidays: Optional[Iterable[str]] = None,
) -> DADateTime:
    """
    Returns a time period which contains a minimum of `n` business days.

    Args:
<<<<<<< HEAD
      start_date: the date to start with. Can be a date-formatted string (i.e. "2023-03-37", or
          "3-27-2023") or a DADateTime object
      wait_n_days: the number of businesses days to wait for. For example, `start_date` is a
          Friday, and `wait_n_days` is 2, then the date returned will be the next Tuesday.
      country: the county to use business days from
      subdiv: the subdivision (e.g. state or province) to use business days from
      add_holidays: a dictionary from the date string ("12/25") to the name of the holiday,
          will add those holidays to be considered
      remove_holidays: the list of date strings ("12/25") of dates that are no longer holidays

    Returns:
        DADateTime: The date after n business days from the start date.
=======
        start_date: the date to start with. Can be a date-formatted string (i.e. "2023-03-26", or
            "3-26-2023") or a DADateTime object
        wait_n_days: the number of businesses days to wait for. For example, `start_date` is a
            Friday, and `wait_n_days` is 2, then the date returned will be the next Tuesday. (default: 1)
        country: the country to use business days from (default: "US")
        subdiv: the subdivision (e.g. state or province) to use business days from (default: "MA")
        add_holidays: a dictionary from date strings ("12-25") to the name of the holiday,
            to add custom holidays to be considered
        remove_holidays: a list of holiday name strings of dates that are no longer holidays

    Returns:
        A DADateTime object representing the date after exactly n business days.

    Examples:
        ```python
        # Get the date after exactly 5 business days
        start_date = "2023-03-20"  # Monday
        result_date = get_date_after_n_business_days(start_date, wait_n_days=5)
        print(result_date)  # 2023-03-27 (Monday of next week)

        # Starting on a Friday, get date after 2 business days
        friday_start = "2023-03-24"  # Friday
        two_days_later = get_date_after_n_business_days(friday_start, wait_n_days=2)
        print(two_days_later)  # 2023-03-28 (Tuesday, skipping weekend)

        # Handle holidays automatically
        before_holiday = "2023-07-03"  # Monday before July 4th
        after_three_days = get_date_after_n_business_days(before_holiday, wait_n_days=3)
        print(after_three_days)  # 2023-07-07 (Friday, skipping July 4th holiday)

        # With custom holidays
        custom_result = get_date_after_n_business_days(
            "2023-03-15",
            wait_n_days=3,
            add_holidays={"03-17": "Company Founding Day"}
        )
        # Will count 3 business days, skipping weekends and custom holiday
        ```
>>>>>>> 84566d4c
    """
    if not isinstance(start_date, DADateTime):
        start_date = as_datetime(start_date)
    date_to_check = start_date

    for _ in range(wait_n_days):
        date_to_check = date_to_check.plus(days=1)
        while not is_business_day(
            date_to_check,
            country=country,
            subdiv=subdiv,
            add_holidays=add_holidays,
            remove_holidays=remove_holidays,
        ):
            date_to_check = date_to_check.plus(days=1)
    return date_to_check<|MERGE_RESOLUTION|>--- conflicted
+++ resolved
@@ -108,25 +108,6 @@
     last_n_dates=0,
 ) -> dict:
     """
-<<<<<<< HEAD
-    Get a dictionary of non-business days (weekends and holidays) for a given year.
-
-    Args:
-        year: The year to get non-business days for.
-        country (str, optional): Country code for holidays. Defaults to "US".
-        subdiv (str, optional): State/subdivision code for holidays. Defaults to "MA".
-        add_holidays (Optional[Mapping], optional): Additional holidays to include.
-            Defaults to None.
-        remove_holidays (Optional[Iterable[str]], optional): Holidays to exclude.
-            Defaults to None.
-        first_n_dates (int, optional): Number of dates from start of year to exclude.
-            Defaults to 0.
-        last_n_dates (int, optional): Number of dates from end of year to exclude.
-            Defaults to 0.
-
-    Returns:
-        dict: Dictionary of non-business days with dates as keys.
-=======
     Get all non-business days (weekends and holidays) in the specified year, country, and state.
     This function returns a dictionary of all dates that are not business days, including
     both weekends (Saturdays and Sundays) and official holidays.
@@ -162,7 +143,6 @@
             add_holidays={"03-17": "Company Founding Day"}
         )
         ```
->>>>>>> 84566d4c
     """
     # TODO: this function may not be necessary, but check with @purplesky2016 before removing
     # 1. Collect weekends and standard holidays
@@ -319,20 +299,6 @@
     https://github.com/dr-prodigy/python-holidays/tree/master/holidays/countries
 
     Args:
-<<<<<<< HEAD
-      start_date: the date to start with. Can be a date-formatted string (i.e. "2023-03-37", or
-          "3-27-2023") or a DADateTime object
-      wait_n_days: the number of days to find the find the date after. If 0, it returns the given
-          date if it's a business day.
-      country: the county to use business days from
-      subdiv: the subdivision (e.g. state or province) to use business days from
-      add_holidays: a dictionary from the date string ("12/25") to the name of the holiday,
-          will add those holidays to be considered
-      remove_holidays: the list of date strings ("12/25") of dates that are no longer holidays
-
-    Returns:
-        DADateTime: The next business day after the specified start date.
-=======
         start_date: the date to start with. Can be a date-formatted string (i.e. "2023-03-26", or
             "3-26-2023") or a DADateTime object
         wait_n_days: the number of days to find the find the date after. If 0, it returns the given
@@ -368,7 +334,6 @@
         )
         # Will skip March 17th as it's now considered a holiday
         ```
->>>>>>> 84566d4c
     """
     if not isinstance(start_date, DADateTime):
         start_date = as_datetime(start_date)
@@ -397,20 +362,6 @@
     Returns a time period which contains a minimum of `n` business days.
 
     Args:
-<<<<<<< HEAD
-      start_date: the date to start with. Can be a date-formatted string (i.e. "2023-03-37", or
-          "3-27-2023") or a DADateTime object
-      wait_n_days: the number of businesses days to wait for. For example, `start_date` is a
-          Friday, and `wait_n_days` is 2, then the date returned will be the next Tuesday.
-      country: the county to use business days from
-      subdiv: the subdivision (e.g. state or province) to use business days from
-      add_holidays: a dictionary from the date string ("12/25") to the name of the holiday,
-          will add those holidays to be considered
-      remove_holidays: the list of date strings ("12/25") of dates that are no longer holidays
-
-    Returns:
-        DADateTime: The date after n business days from the start date.
-=======
         start_date: the date to start with. Can be a date-formatted string (i.e. "2023-03-26", or
             "3-26-2023") or a DADateTime object
         wait_n_days: the number of businesses days to wait for. For example, `start_date` is a
@@ -449,7 +400,6 @@
         )
         # Will count 3 business days, skipping weekends and custom holiday
         ```
->>>>>>> 84566d4c
     """
     if not isinstance(start_date, DADateTime):
         start_date = as_datetime(start_date)
